import {
  bdd,
  common,
  headerPage,
  scenarioManager,
  settingsPage,
  visualizePage
} from '../../../support';

var expect = require('expect.js');

bdd.describe('visualize app', function describeIndexTests() {
  bdd.before(function () {
    var fromTime = '2015-09-19 06:31:44.000';
    var toTime = '2015-09-23 18:31:44.000';

    common.debug('navigateToApp visualize');
    return common.navigateToApp('visualize')
    .then(function () {
      common.debug('clickLineChart');
      return visualizePage.clickLineChart();
    })
    .then(function clickNewSearch() {
      return visualizePage.clickNewSearch();
    })
    .then(function setAbsoluteRange() {
      common.debug('Set absolute time range from \"' + fromTime + '\" to \"' + toTime + '\"');
      return headerPage.setAbsoluteRange(fromTime, toTime);
    })
    .then(function clickBucket() {
      common.debug('Bucket = Split Chart');
      return visualizePage.clickBucket('Split Chart');
    })
    .then(function selectAggregation() {
      common.debug('Aggregation = Terms');
      return visualizePage.selectAggregation('Terms');
    })
    .then(function selectField() {
      common.debug('Field = extension');
      return visualizePage.selectField('extension.raw');
    })
    .then(function setInterval() {
      common.debug('switch from Rows to Columns');
      return visualizePage.clickColumns();
    })
    .then(function clickGo() {
      return visualizePage.clickGo();
    })
    .then(function () {
      return headerPage.getSpinnerDone(); // only matches the hidden spinner
    });
  });

  bdd.describe('line charts', function indexPatternCreation() {
    var vizName1 = 'Visualization LineChart';

    bdd.it('should be able to save and load', function pageHeader() {
      var remote = this.remote;

      return visualizePage.saveVisualization(vizName1)
      .then(function (message) {
        common.debug('Saved viz message = ' + message);
        expect(message).to.be('Visualization Editor: Saved Visualization \"' + vizName1 + '\"');
      })
      .then(function testVisualizeWaitForToastMessageGone() {
        return visualizePage.waitForToastMessageGone();
      })
      .then(function () {
        return visualizePage.loadSavedVisualization(vizName1);
      })
      .then(function waitForVisualization() {
        return visualizePage.waitForVisualization();
      });
    });


    bdd.it('should show correct chart, take screenshot', function pageHeader() {

      var remote = this.remote;

      // this test only verifies the numerical part of this data
      // it could also check the legend to verify the extensions
      var expectedChartData = ['jpg 9,109', 'css 2,159', 'png 1,373', 'gif 918', 'php 445'];

      // sleep a bit before trying to get the chart data
      return common.sleep(3000)
      .then(function () {
<<<<<<< HEAD
        return common.try(function () {
          return visualizePage.getLineChartData('fill="#57c17b"')
          .then(function showData(data) {
            var tolerance = 10; // the y-axis scale is 10000 so 10 is 0.1%
            for (var x = 0; x < data.length; x++) {
              common.debug('x=' + x + ' expectedChartData[x].split(\' \')[1] = ' +
                (expectedChartData[x].split(' ')[1]).replace(',', '') + '  data[x]=' + data[x] +
                ' diff=' + Math.abs(expectedChartData[x].split(' ')[1].replace(',', '') - data[x]));
              expect(Math.abs(expectedChartData[x].split(' ')[1].replace(',', '') - data[x]) < tolerance).to.be.ok();
            }
            common.debug('Done');
          });
=======
        return visualizePage.getLineChartData('fill="#57c17b"')
        .then(function showData(data) {
          common.saveScreenshot('Visualize-line-chart');
          var tolerance = 10; // the y-axis scale is 10000 so 10 is 0.1%
          for (var x = 0; x < data.length; x++) {
            common.debug('x=' + x + ' expectedChartData[x].split(\' \')[1] = ' +
              (expectedChartData[x].split(' ')[1]).replace(',', '') + '  data[x]=' + data[x] +
              ' diff=' + Math.abs(expectedChartData[x].split(' ')[1].replace(',', '') - data[x]));
            expect(Math.abs(expectedChartData[x].split(' ')[1].replace(',', '') - data[x]) < tolerance).to.be.ok();
          }
          common.debug('Done');
>>>>>>> 5b385a53
        });
      });
    });

    bdd.it('should show correct data', function pageHeader() {

      var remote = this.remote;
      var expectedChartData = ['jpg 9,109', 'css 2,159', 'png 1,373', 'gif 918', 'php 445'];

      return visualizePage.collapseChart()
      .then(function getDataTableData() {
        return visualizePage.getDataTableData();
      })
      .then(function showData(data) {
        common.debug(data.split('\n'));
        expect(data.trim().split('\n')).to.eql(expectedChartData);
      });
    });


  });
});<|MERGE_RESOLUTION|>--- conflicted
+++ resolved
@@ -85,20 +85,6 @@
       // sleep a bit before trying to get the chart data
       return common.sleep(3000)
       .then(function () {
-<<<<<<< HEAD
-        return common.try(function () {
-          return visualizePage.getLineChartData('fill="#57c17b"')
-          .then(function showData(data) {
-            var tolerance = 10; // the y-axis scale is 10000 so 10 is 0.1%
-            for (var x = 0; x < data.length; x++) {
-              common.debug('x=' + x + ' expectedChartData[x].split(\' \')[1] = ' +
-                (expectedChartData[x].split(' ')[1]).replace(',', '') + '  data[x]=' + data[x] +
-                ' diff=' + Math.abs(expectedChartData[x].split(' ')[1].replace(',', '') - data[x]));
-              expect(Math.abs(expectedChartData[x].split(' ')[1].replace(',', '') - data[x]) < tolerance).to.be.ok();
-            }
-            common.debug('Done');
-          });
-=======
         return visualizePage.getLineChartData('fill="#57c17b"')
         .then(function showData(data) {
           common.saveScreenshot('Visualize-line-chart');
@@ -110,7 +96,6 @@
             expect(Math.abs(expectedChartData[x].split(' ')[1].replace(',', '') - data[x]) < tolerance).to.be.ok();
           }
           common.debug('Done');
->>>>>>> 5b385a53
         });
       });
     });
