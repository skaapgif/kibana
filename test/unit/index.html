--- conflicted
+++ resolved
@@ -77,16 +77,13 @@
           'specs/factories/base_object',
           'specs/state_management/state',
           'specs/utils/diff_object',
-<<<<<<< HEAD
           'specs/factories/events',
           'specs/vislib/color',
           'specs/vislib/zero_injection',
           'specs/vislib/labels',
-          'specs/vislib/d3functions'
-=======
+          'specs/vislib/d3functions',
           'specs/utils/diff_time_picker_vals',
           'specs/factories/events'
->>>>>>> 70d96f4f
         ], function (kibana, sinon) {
           kibana.load(function () {
             var xhr = sinon.useFakeXMLHttpRequest();
