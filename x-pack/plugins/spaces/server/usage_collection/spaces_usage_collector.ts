/*
 * Copyright Elasticsearch B.V. and/or licensed to Elasticsearch B.V. under one
 * or more contributor license agreements. Licensed under the Elastic License;
 * you may not use this file except in compliance with the Elastic License.
 */

import { LegacyCallAPIOptions } from 'src/core/server';
import { take } from 'rxjs/operators';
import { CollectorFetchContext, UsageCollectionSetup } from 'src/plugins/usage_collection/server';
import { Observable } from 'rxjs';
import { PluginsSetup } from '../plugin';
import { UsageStats, UsageStatsServiceSetup } from '../usage_stats';

type CallCluster = <T = unknown>(
  endpoint: string,
  clientParams: Record<string, unknown>,
  options?: LegacyCallAPIOptions
) => Promise<T>;

interface SpacesAggregationResponse {
  hits: {
    total: { value: number };
  };
  aggregations: {
    [aggName: string]: {
      buckets: Array<{ key: string; doc_count: number }>;
    };
  };
}

/**
 *
 * @param {CallCluster} callCluster
 * @param {string} kibanaIndex
 * @param {PluginsSetup['features']} features
 * @param {boolean} spacesAvailable
 * @return {UsageData}
 */
async function getSpacesUsage(
  callCluster: CallCluster,
  kibanaIndex: string,
  features: PluginsSetup['features'],
  spacesAvailable: boolean
) {
  if (!spacesAvailable) {
    return null;
  }

  const knownFeatureIds = features.getKibanaFeatures().map((feature) => feature.id);

  let resp: SpacesAggregationResponse | undefined;
  try {
    resp = await callCluster<SpacesAggregationResponse>('search', {
      index: kibanaIndex,
      body: {
        track_total_hits: true,
        query: {
          term: {
            type: {
              value: 'space',
            },
          },
        },
        aggs: {
          disabledFeatures: {
            terms: {
              field: 'space.disabledFeatures',
              include: knownFeatureIds,
              size: knownFeatureIds.length,
            },
          },
        },
        size: 0,
      },
    });
  } catch (err) {
    if (err.status === 404) {
      return null;
    }

    throw err;
  }

  const { hits, aggregations } = resp!;

  const count = hits?.total?.value ?? 0;
  const disabledFeatureBuckets = aggregations?.disabledFeatures?.buckets ?? [];

  const initialCounts = knownFeatureIds.reduce(
    (acc, featureId) => ({ ...acc, [featureId]: 0 }),
    {}
  );

  const disabledFeatures: Record<string, number> = disabledFeatureBuckets.reduce(
    // eslint-disable-next-line @typescript-eslint/naming-convention
    (acc, { key, doc_count }) => {
      return {
        ...acc,
        [key]: doc_count,
      };
    },
    initialCounts
  );

  const usesFeatureControls = Object.values(disabledFeatures).some(
    (disabledSpaceCount) => disabledSpaceCount > 0
  );

  return {
    count,
    usesFeatureControls,
    disabledFeatures,
  } as UsageData;
}

async function getUsageStats(
  usageStatsServicePromise: Promise<UsageStatsServiceSetup>,
  spacesAvailable: boolean
) {
  if (!spacesAvailable) {
    return null;
  }

  const usageStatsClient = await usageStatsServicePromise.then(({ getClient }) => getClient());
  return usageStatsClient.getUsageStats();
}

export interface UsageData extends UsageStats {
  available: boolean;
  enabled: boolean;
  count?: number;
  usesFeatureControls?: boolean;
  disabledFeatures: {
    indexPatterns?: number;
    discover?: number;
    canvas?: number;
    maps?: number;
    siem?: number;
    monitoring?: number;
    graph?: number;
    uptime?: number;
    savedObjectsManagement?: number;
    timelion?: number;
    dev_tools?: number;
    advancedSettings?: number;
    infrastructure?: number;
    visualize?: number;
    logs?: number;
    dashboard?: number;
    ml?: number;
    apm?: number;
  };
}

interface CollectorDeps {
  kibanaIndexConfig$: Observable<{ kibana: { index: string } }>;
  features: PluginsSetup['features'];
  licensing: PluginsSetup['licensing'];
  usageStatsServicePromise: Promise<UsageStatsServiceSetup>;
}

<<<<<<< HEAD
interface BulkUpload {
  usage: {
    spaces: UsageData;
  };
}
=======
>>>>>>> f23d2e6e
/*
 * @param {Object} server
 * @return {Object} kibana usage stats type collection object
 */
export function getSpacesUsageCollector(
  usageCollection: UsageCollectionSetup,
  deps: CollectorDeps
) {
<<<<<<< HEAD
  return usageCollection.makeUsageCollector<UsageData, BulkUpload>({
=======
  return usageCollection.makeUsageCollector<UsageStats>({
>>>>>>> f23d2e6e
    type: 'spaces',
    isReady: () => true,
    schema: {
      usesFeatureControls: { type: 'boolean' },
      disabledFeatures: {
        indexPatterns: { type: 'long' },
        discover: { type: 'long' },
        canvas: { type: 'long' },
        maps: { type: 'long' },
        siem: { type: 'long' },
        monitoring: { type: 'long' },
        graph: { type: 'long' },
        uptime: { type: 'long' },
        savedObjectsManagement: { type: 'long' },
        timelion: { type: 'long' },
        dev_tools: { type: 'long' },
        advancedSettings: { type: 'long' },
        infrastructure: { type: 'long' },
        visualize: { type: 'long' },
        logs: { type: 'long' },
        dashboard: { type: 'long' },
        ml: { type: 'long' },
        apm: { type: 'long' },
      },
      available: { type: 'boolean' },
      enabled: { type: 'boolean' },
      count: { type: 'long' },
      apiCalls: {
        copySavedObjects: {
          total: { type: 'long' },
          kibanaRequest: {
            yes: { type: 'long' },
            no: { type: 'long' },
          },
          createNewCopiesEnabled: {
            yes: { type: 'long' },
            no: { type: 'long' },
          },
          overwriteEnabled: {
            yes: { type: 'long' },
            no: { type: 'long' },
          },
        },
        resolveCopySavedObjectsErrors: {
          total: { type: 'long' },
          kibanaRequest: {
            yes: { type: 'long' },
            no: { type: 'long' },
          },
          createNewCopiesEnabled: {
            yes: { type: 'long' },
            no: { type: 'long' },
          },
        },
      },
    },
    fetch: async ({ callCluster }: CollectorFetchContext) => {
      const { licensing, kibanaIndexConfig$, features, usageStatsServicePromise } = deps;
      const license = await licensing.license$.pipe(take(1)).toPromise();
      const available = license.isAvailable; // some form of spaces is available for all valid licenses

      const kibanaIndex = (await kibanaIndexConfig$.pipe(take(1)).toPromise()).kibana.index;

      const usageData = await getSpacesUsage(callCluster, kibanaIndex, features, available);
      const usageStats = await getUsageStats(usageStatsServicePromise, available);

      return {
        available,
        enabled: available,
        ...usageData,
        ...usageStats,
      } as UsageData;
    },
<<<<<<< HEAD

    /*
     * Format the response data into a model for internal upload
     * 1. Make this data part of the "kibana_stats" type
     * 2. Organize the payload in the usage.xpack.spaces namespace of the data payload
     */
    formatForBulkUpload: (result: UsageData) => {
      return {
        type: KIBANA_STATS_TYPE_MONITORING,
        payload: {
          usage: {
            spaces: result,
          },
        },
      };
    },
=======
>>>>>>> f23d2e6e
  });
}

export function registerSpacesUsageCollector(
  usageCollection: UsageCollectionSetup,
  deps: CollectorDeps
) {
  const collector = getSpacesUsageCollector(usageCollection, deps);
  usageCollection.registerCollector(collector);
}<|MERGE_RESOLUTION|>--- conflicted
+++ resolved
@@ -159,14 +159,6 @@
   usageStatsServicePromise: Promise<UsageStatsServiceSetup>;
 }
 
-<<<<<<< HEAD
-interface BulkUpload {
-  usage: {
-    spaces: UsageData;
-  };
-}
-=======
->>>>>>> f23d2e6e
 /*
  * @param {Object} server
  * @return {Object} kibana usage stats type collection object
@@ -175,11 +167,7 @@
   usageCollection: UsageCollectionSetup,
   deps: CollectorDeps
 ) {
-<<<<<<< HEAD
-  return usageCollection.makeUsageCollector<UsageData, BulkUpload>({
-=======
-  return usageCollection.makeUsageCollector<UsageStats>({
->>>>>>> f23d2e6e
+  return usageCollection.makeUsageCollector<UsageData>({
     type: 'spaces',
     isReady: () => true,
     schema: {
@@ -253,25 +241,6 @@
         ...usageStats,
       } as UsageData;
     },
-<<<<<<< HEAD
-
-    /*
-     * Format the response data into a model for internal upload
-     * 1. Make this data part of the "kibana_stats" type
-     * 2. Organize the payload in the usage.xpack.spaces namespace of the data payload
-     */
-    formatForBulkUpload: (result: UsageData) => {
-      return {
-        type: KIBANA_STATS_TYPE_MONITORING,
-        payload: {
-          usage: {
-            spaces: result,
-          },
-        },
-      };
-    },
-=======
->>>>>>> f23d2e6e
   });
 }
 
