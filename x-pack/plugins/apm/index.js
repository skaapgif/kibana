/*
 * Copyright Elasticsearch B.V. and/or licensed to Elasticsearch B.V. under one
 * or more contributor license agreements. Licensed under the Elastic License;
 * you may not use this file except in compliance with the Elastic License.
 */

import { resolve } from 'path';
import { initTransactionGroupsApi } from './server/routes/transaction_groups';
import { initServicesApi } from './server/routes/services';
import { initErrorsApi } from './server/routes/errors';
import { initStatusApi } from './server/routes/status_check';
import { initTracesApi } from './server/routes/traces';
import { initMetricsApi } from './server/routes/metrics';
import mappings from './mappings';
import { makeApmUsageCollector } from './server/lib/apm_telemetry';
import { i18n } from '@kbn/i18n';

export function apm(kibana) {
  return new kibana.Plugin({
    require: ['kibana', 'elasticsearch', 'xpack_main', 'apm_oss'],
    id: 'apm',
    configPrefix: 'xpack.apm',
    publicDir: resolve(__dirname, 'public'),

    uiExports: {
      app: {
        title: 'APM',
        description: i18n.translate('xpack.apm.apmForESDescription', {
          defaultMessage: 'APM for the Elastic Stack'
        }),
        main: 'plugins/apm/index',
        icon: 'plugins/apm/icon.svg',
        euiIconType: 'apmApp',
        order: 8100
      },
      styleSheetPaths: resolve(__dirname, 'public/index.scss'),
      home: ['plugins/apm/register_feature'],
      injectDefaultVars(server) {
        const config = server.config();
        return {
          apmUiEnabled: config.get('xpack.apm.ui.enabled'),
          apmIndexPatternTitle: config.get('apm_oss.indexPattern') // TODO: rename to apm_oss.indexPatternTitle in 7.0 (breaking change)
        };
      },
      hacks: ['plugins/apm/hacks/toggle_app_link_in_nav'],
      savedObjectSchemas: {
        'apm-telemetry': {
          isNamespaceAgnostic: true
        }
      },
      mappings
    },

    config(Joi) {
      return Joi.object({
        // display menu item
        ui: Joi.object({
          enabled: Joi.boolean().default(true),
          transactionGroupBucketSize: Joi.number().default(100)
        }).default(),

        // enable plugin
        enabled: Joi.boolean().default(true),

        // buckets
        minimumBucketSize: Joi.number().default(15),
        bucketTargetCount: Joi.number().default(27)
      }).default();
    },

    init(server) {
<<<<<<< HEAD
      server.plugins.xpack_main.registerFeature({
        id: 'apm',
        name: i18n.translate('xpack.apm.featureRegistry.apmFeatureName', {
          defaultMessage: 'APM'
        }),
        icon: 'apmApp',
        navLinkId: 'apm',
        app: ['apm', 'kibana'],
        catalogue: ['apm'],
        privileges: {
          all: {
            grantWithBaseRead: true,
            catalogue: ['apm'],
            savedObject: {
              all: [],
              read: ['config']
            },
            ui: []
          }
        },
        privilegesTooltip: i18n.translate('xpack.apm.privileges.tooltip', {
          defaultMessage:
            'A role with access to the apm-* indicies should be assigned to users to grant access'
        })
      });

      initTransactionsApi(server);
=======
>>>>>>> 16c2dcb9
      initTransactionGroupsApi(server);
      initTracesApi(server);
      initServicesApi(server);
      initErrorsApi(server);
      initStatusApi(server);
      initMetricsApi(server);
      makeApmUsageCollector(server);
    }
  });
}<|MERGE_RESOLUTION|>--- conflicted
+++ resolved
@@ -69,7 +69,6 @@
     },
 
     init(server) {
-<<<<<<< HEAD
       server.plugins.xpack_main.registerFeature({
         id: 'apm',
         name: i18n.translate('xpack.apm.featureRegistry.apmFeatureName', {
@@ -96,9 +95,6 @@
         })
       });
 
-      initTransactionsApi(server);
-=======
->>>>>>> 16c2dcb9
       initTransactionGroupsApi(server);
       initTracesApi(server);
       initServicesApi(server);
