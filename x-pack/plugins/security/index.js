/*
 * Copyright Elasticsearch B.V. and/or licensed to Elasticsearch B.V. under one
 * or more contributor license agreements. Licensed under the Elastic License;
 * you may not use this file except in compliance with the Elastic License.
 */

import Boom from 'boom';
import { resolve } from 'path';
import { getUserProvider } from './server/lib/get_user';
import { initAuthenticateApi } from './server/routes/api/v1/authenticate';
import { initUsersApi } from './server/routes/api/v1/users';
import { initPublicRolesApi } from './server/routes/api/public/roles';
import { initIndicesApi } from './server/routes/api/v1/indices';
import { initLoginView } from './server/routes/views/login';
import { initLogoutView } from './server/routes/views/logout';
import { initLoggedOutView } from './server/routes/views/logged_out';
import { validateConfig } from './server/lib/validate_config';
import { authenticateFactory } from './server/lib/auth_redirect';
import { checkLicense } from './server/lib/check_license';
import { initAuthenticator } from './server/lib/authentication/authenticator';
import { SecurityAuditLogger } from './server/lib/audit_logger';
import { AuditLogger } from '../../server/lib/audit_logger';
import { createAuthorizationService, disableUICapabilitesFactory, registerPrivilegesWithCluster } from './server/lib/authorization';
import { watchStatusAndLicenseToInitialize } from '../../server/lib/watch_status_and_license_to_initialize';
import { SecureSavedObjectsClientWrapper } from './server/lib/saved_objects_client/secure_saved_objects_client_wrapper';
import { deepFreeze } from './server/lib/deep_freeze';
import { createOptionalPlugin } from './server/lib/optional_plugin';

export const security = (kibana) => new kibana.Plugin({
  id: 'security',
  configPrefix: 'xpack.security',
  publicDir: resolve(__dirname, 'public'),
  require: ['kibana', 'elasticsearch', 'xpack_main'],

  config(Joi) {
    return Joi.object({
      authProviders: Joi.array().items(Joi.string()).default(['basic']),
      enabled: Joi.boolean().default(true),
      cookieName: Joi.string().default('sid'),
      encryptionKey: Joi.string(),
      sessionTimeout: Joi.number().allow(null).default(null),
      secureCookies: Joi.boolean().default(false),
      public: Joi.object({
        protocol: Joi.string().valid(['http', 'https']),
        hostname: Joi.string().hostname(),
        port: Joi.number().integer().min(0).max(65535)
      }).default(),
      authorization: Joi.object({
        legacyFallback: Joi.object({
          enabled: Joi.boolean().default(true) // deprecated
        }).default()
      }).default(),
      audit: Joi.object({
        enabled: Joi.boolean().default(false)
      }).default(),
    }).default();
  },

  deprecations: function ({ unused }) {
    return [
      unused('authorization.legacyFallback.enabled'),
    ];
  },

  uiExports: {
    chromeNavControls: ['plugins/security/views/nav_control'],
    managementSections: ['plugins/security/views/management'],
    styleSheetPaths: resolve(__dirname, 'public/index.scss'),
    apps: [{
      id: 'login',
      title: 'Login',
      main: 'plugins/security/views/login',
      hidden: true,
    }, {
      id: 'logout',
      title: 'Logout',
      main: 'plugins/security/views/logout',
      hidden: true
    }, {
      id: 'logged_out',
      title: 'Logged out',
      main: 'plugins/security/views/logged_out',
      hidden: true
    }],
    hacks: [
      'plugins/security/hacks/on_session_timeout',
      'plugins/security/hacks/on_unauthorized_response'
    ],
    home: ['plugins/security/register_feature'],
    injectDefaultVars: function (server) {
      const config = server.config();

      return {
        secureCookies: config.get('xpack.security.secureCookies'),
        sessionTimeout: config.get('xpack.security.sessionTimeout'),
        enableSpaceAwarePrivileges: config.get('xpack.spaces.enabled'),
      };
    },
    replaceInjectedVars: async function (originalInjectedVars, request, server) {
      // if we have a license which doesn't enable security, or we're a legacy user
      // we shouldn't disable any ui capabilities
      const { authorization } = server.plugins.security;
      if (!authorization.mode.useRbacForRequest(request)) {
        return originalInjectedVars;
      }

      const disableUICapabilites = disableUICapabilitesFactory(server, request);
      // if we're an anonymous route, we disable all ui capabilities
      if (request.route.settings.auth === false) {
        return {
          ...originalInjectedVars,
          uiCapabilities: disableUICapabilites.all(originalInjectedVars.uiCapabilities)
        };
      }

      return {
        ...originalInjectedVars,
        uiCapabilities: await disableUICapabilites.usingPrivileges(originalInjectedVars.uiCapabilities)
      };
    }
  },

  async init(server) {
    const plugin = this;

    const config = server.config();
    const xpackMainPlugin = server.plugins.xpack_main;
    const xpackInfo = xpackMainPlugin.info;

    const xpackInfoFeature = xpackInfo.feature(plugin.id);

    // Register a function that is called whenever the xpack info changes,
    // to re-compute the license check results for this plugin
    xpackInfoFeature.registerLicenseCheckResultsGenerator(checkLicense);

    validateConfig(config, message => server.log(['security', 'warning'], message));

    // Create a Hapi auth scheme that should be applied to each request.
    server.auth.scheme('login', () => ({ authenticate: authenticateFactory(server) }));

    server.auth.strategy('session', 'login');

    // The default means that the `session` strategy that is based on `login` schema defined above will be
    // automatically assigned to all routes that don't contain an auth config.
    server.auth.default('session');

    const { savedObjects } = server;

    const spaces = createOptionalPlugin(config, 'xpack.spaces', server.plugins, 'spaces');

    // exposes server.plugins.security.authorization
    const authorization = createAuthorizationService(server, xpackInfoFeature, savedObjects.types, xpackMainPlugin, spaces);
    server.expose('authorization', deepFreeze(authorization));

    watchStatusAndLicenseToInitialize(xpackMainPlugin, plugin, async (license) => {
      if (license.allowRbac) {
        await registerPrivilegesWithCluster(server);
      }
    });

    const auditLogger = new SecurityAuditLogger(server.config(), new AuditLogger(server, 'security'));

    savedObjects.setScopedSavedObjectsClientFactory(({
      request,
    }) => {
      const adminCluster = server.plugins.elasticsearch.getCluster('admin');
      const { callWithRequest, callWithInternalUser } = adminCluster;
      const callCluster = (...args) => callWithRequest(request, ...args);

      if (authorization.mode.useRbac()) {
        const internalRepository = savedObjects.getSavedObjectsRepository(callWithInternalUser);
        return new savedObjects.SavedObjectsClient(internalRepository);
      }

      const callWithRequestRepository = savedObjects.getSavedObjectsRepository(callCluster);
      return new savedObjects.SavedObjectsClient(callWithRequestRepository);
    });

    savedObjects.addScopedSavedObjectsClientWrapperFactory(Number.MIN_VALUE, ({ client, request }) => {
<<<<<<< HEAD
      if (authorization.mode.useRbacForRequest(request)) {
=======
      if (authorization.mode.useRbac()) {
        const { spaces } = server.plugins;
>>>>>>> 690f4714

        return new SecureSavedObjectsClientWrapper({
          actions: authorization.actions,
          auditLogger,
          baseClient: client,
          checkPrivilegesDynamicallyWithRequest: authorization.checkPrivilegesDynamicallyWithRequest,
          errors: savedObjects.SavedObjectsClient.errors,
          request,
          savedObjectTypes: savedObjects.types,
        });
      }

      return client;
    });

    getUserProvider(server);

    await initAuthenticator(server);
    initAuthenticateApi(server);
    initUsersApi(server);
    initPublicRolesApi(server);
    initIndicesApi(server);
    initLoginView(server, xpackMainPlugin);
    initLogoutView(server);
    initLoggedOutView(server);

    server.injectUiAppVars('login', () => {

      const { showLogin, loginMessage, allowLogin, layout = 'form' } = xpackInfo.feature(plugin.id).getLicenseCheckResults() || {};

      return {
        loginState: {
          showLogin,
          allowLogin,
          loginMessage,
          layout,
        }
      };
    });


    server.ext('onPostAuth', async function (req, h) {
      const path = req.path;

      const { actions, checkPrivilegesDynamicallyWithRequest, mode } = server.plugins.security.authorization;

      // if we don't have a license enabling security, or we're a legacy user, don't validate this request
      if (!mode.useRbacForRequest(req)) {
        return h.continue;
      }

      const checkPrivileges = checkPrivilegesDynamicallyWithRequest(req);

      // Enforce app restrictions
      if (path.startsWith('/app/')) {
        const appId = path.split('/', 3)[2];
        const appAction = actions.app.get(appId);

        const checkPrivilegesResponse = await checkPrivileges(appAction);
        if (!checkPrivilegesResponse.hasAllRequested) {
          return Boom.notFound();
        }
      }

      // Enforce API restrictions for associated applications
      if (path.startsWith('/api/')) {
        const { tags = [] } = req.route.settings;

        const actionTags = tags.filter(tag => tag.startsWith('access:'));

        if (actionTags.length > 0) {
          const feature = path.split('/', 3)[2];
          const apiActions = actionTags.map(tag => actions.api.get(`${feature}/${tag.split(':', 2)[1]}`));

          const checkPrivilegesResponse = await checkPrivileges(apiActions);
          if (!checkPrivilegesResponse.hasAllRequested) {
            return Boom.notFound();
          }
        }
      }

      return h.continue;
    });
  }
});<|MERGE_RESOLUTION|>--- conflicted
+++ resolved
@@ -177,13 +177,7 @@
     });
 
     savedObjects.addScopedSavedObjectsClientWrapperFactory(Number.MIN_VALUE, ({ client, request }) => {
-<<<<<<< HEAD
-      if (authorization.mode.useRbacForRequest(request)) {
-=======
       if (authorization.mode.useRbac()) {
-        const { spaces } = server.plugins;
->>>>>>> 690f4714
-
         return new SecureSavedObjectsClientWrapper({
           actions: authorization.actions,
           auditLogger,
