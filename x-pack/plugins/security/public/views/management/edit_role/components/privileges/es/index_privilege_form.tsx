--- conflicted
+++ resolved
@@ -64,18 +64,10 @@
             <EuiFlexItem grow={false}>
               <EuiFormRow hasEmptyLabelSpace>
                 <EuiButtonIcon
-<<<<<<< HEAD
-                  aria-label={intl.formatMessage({
-                    id:
-                      'xpack.security.management.editRole.indexPrivilegeForm.deleteSpacePrivilegeAriaLabel',
-                    defaultMessage: 'Delete index privilege',
-                  })}
-=======
                   aria-label={i18n.translate(
-                    'xpack.security.management.editRoles.indexPrivilegeForm.deleteSpacePrivilegeAriaLabel',
+                    'xpack.security.management.editRole.indexPrivilegeForm.deleteSpacePrivilegeAriaLabel',
                     { defaultMessage: 'Delete index privilege' }
                   )}
->>>>>>> bfbce221
                   color={'danger'}
                   onClick={this.props.onDelete}
                   iconType={'trash'}
