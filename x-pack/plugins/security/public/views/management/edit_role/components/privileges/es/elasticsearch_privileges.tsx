/*
 * Copyright Elasticsearch B.V. and/or licensed to Elasticsearch B.V. under one
 * or more contributor license agreements. Licensed under the Elastic License;
 * you may not use this file except in compliance with the Elastic License.
 */

import {
  EuiButton,
  EuiComboBox,
  // @ts-ignore
  EuiDescribedFormGroup,
  EuiFormRow,
  EuiHorizontalRule,
  EuiLink,
  EuiSpacer,
  EuiText,
  EuiTitle,
} from '@elastic/eui';
import { i18n } from '@kbn/i18n';
import { FormattedMessage } from '@kbn/i18n/react';
import React, { Component, Fragment } from 'react';
import { Role } from '../../../../../../../common/model';
// @ts-ignore
import { documentationLinks } from '../../../../../../documentation_links';
import { RoleValidator } from '../../../lib/validate_role';
import { CollapsiblePanel } from '../../collapsible_panel';
import { ClusterPrivileges } from './cluster_privileges';

import { IndexPrivileges } from './index_privileges';

interface Props {
  role: Role;
  editable: boolean;
  httpClient: any;
  onChange: (role: Role) => void;
  runAsUsers: string[];
  validator: RoleValidator;
  indexPatterns: string[];
  allowDocumentLevelSecurity: boolean;
  allowFieldLevelSecurity: boolean;
}

export class ElasticsearchPrivileges extends Component<Props, {}> {
  public render() {
    return (
      <CollapsiblePanel iconType={'logoElasticsearch'} title={'Elasticsearch'}>
        {this.getForm()}
      </CollapsiblePanel>
    );
  }

  public getForm = () => {
    const {
      role,
      httpClient,
      validator,
      onChange,
      indexPatterns,
      allowDocumentLevelSecurity,
      allowFieldLevelSecurity,
    } = this.props;

    const indexProps = {
      role,
      httpClient,
      validator,
      indexPatterns,
      allowDocumentLevelSecurity,
      allowFieldLevelSecurity,
      onChange,
    };

    return (
      <Fragment>
        <EuiDescribedFormGroup
          title={
            <h3>
              <FormattedMessage
                id="xpack.security.management.editRole.elasticSearchPrivileges.clusterPrivilegesTitle"
                defaultMessage="Cluster privileges"
              />
            </h3>
          }
          description={
            <p>
              <FormattedMessage
                id="xpack.security.management.editRole.elasticSearchPrivileges.manageRoleActionsDescription"
                defaultMessage="Manage the actions this role can perform against your cluster. "
              />
              {this.learnMore(documentationLinks.esClusterPrivileges)}
            </p>
          }
        >
          <EuiFormRow fullWidth={true} hasEmptyLabelSpace>
            <ClusterPrivileges role={this.props.role} onChange={this.onClusterPrivilegesChange} />
          </EuiFormRow>
        </EuiDescribedFormGroup>

        <EuiSpacer />

        <EuiDescribedFormGroup
          title={
            <h3>
              <FormattedMessage
                id="xpack.security.management.editRole.elasticSearchPrivileges.runAsPrivilegesTitle"
                defaultMessage="Run As privileges"
              />
            </h3>
          }
          description={
            <p>
              <FormattedMessage
                id="xpack.security.management.editRole.elasticSearchPrivileges.howToBeSubmittedOnBehalfOfOtherUsersDescription"
                defaultMessage="Allow requests to be submitted on the behalf of other users. "
              />
              {this.learnMore(documentationLinks.esRunAsPrivileges)}
            </p>
          }
        >
          <EuiFormRow hasEmptyLabelSpace>
            <EuiComboBox
              placeholder={
                this.props.editable
<<<<<<< HEAD
                  ? intl.formatMessage({
                      id: 'xpack.security.management.editRole.elasticSearchPrivileges.addUserTitle',
                      defaultMessage: 'Add a user…',
                    })
=======
                  ? i18n.translate(
                      'xpack.security.management.editRoles.elasticSearchPrivileges.addUserTitle',
                      { defaultMessage: 'Add a user…' }
                    )
>>>>>>> bfbce221
                  : undefined
              }
              options={this.props.runAsUsers.map(username => ({
                id: username,
                label: username,
                isGroupLabelOption: false,
              }))}
              selectedOptions={this.props.role.elasticsearch.run_as.map(u => ({ label: u }))}
              onChange={this.onRunAsUserChange}
              isDisabled={!this.props.editable}
            />
          </EuiFormRow>
        </EuiDescribedFormGroup>

        <EuiSpacer />

        <EuiTitle size={'xs'}>
          <h3>
            <FormattedMessage
              id="xpack.security.management.editRole.elasticSearchPrivileges.indexPrivilegesTitle"
              defaultMessage="Index privileges"
            />
          </h3>
        </EuiTitle>
        <EuiSpacer size={'s'} />
        <EuiText size={'s'} color={'subdued'}>
          <p>
            <FormattedMessage
              id="xpack.security.management.editRole.elasticSearchPrivileges.controlAccessToClusterDataDescription"
              defaultMessage="Control access to the data in your cluster. "
            />
            {this.learnMore(documentationLinks.esIndicesPrivileges)}
          </p>
        </EuiText>

        <IndexPrivileges {...indexProps} />

        <EuiHorizontalRule />

        {this.props.editable && (
          <EuiButton iconType={'plusInCircleFilled'} onClick={this.addIndexPrivilege}>
            <FormattedMessage
              id="xpack.security.management.editRole.elasticSearchPrivileges.addIndexPrivilegesButtonLabel"
              defaultMessage="Add index privilege"
            />
          </EuiButton>
        )}
      </Fragment>
    );
  };

  public learnMore = (href: string) => (
    <EuiLink className="editRole__learnMore" href={href} target={'_blank'}>
      <FormattedMessage
        id="xpack.security.management.editRole.elasticSearchPrivileges.learnMoreLinkText"
        defaultMessage="Learn more"
      />
    </EuiLink>
  );

  public addIndexPrivilege = () => {
    const { role } = this.props;

    const newIndices = [
      ...role.elasticsearch.indices,
      {
        names: [],
        privileges: [],
        field_security: {
          grant: ['*'],
        },
      },
    ];

    this.props.onChange({
      ...this.props.role,
      elasticsearch: {
        ...this.props.role.elasticsearch,
        indices: newIndices,
      },
    });
  };

  public onClusterPrivilegesChange = (cluster: string[]) => {
    const role = {
      ...this.props.role,
      elasticsearch: {
        ...this.props.role.elasticsearch,
        cluster,
      },
    };

    this.props.onChange(role);
  };

  public onRunAsUserChange = (users: any) => {
    const role = {
      ...this.props.role,
      elasticsearch: {
        ...this.props.role.elasticsearch,
        run_as: users.map((u: any) => u.label),
      },
    };

    this.props.onChange(role);
  };
}<|MERGE_RESOLUTION|>--- conflicted
+++ resolved
@@ -121,17 +121,10 @@
             <EuiComboBox
               placeholder={
                 this.props.editable
-<<<<<<< HEAD
-                  ? intl.formatMessage({
-                      id: 'xpack.security.management.editRole.elasticSearchPrivileges.addUserTitle',
-                      defaultMessage: 'Add a user…',
-                    })
-=======
                   ? i18n.translate(
-                      'xpack.security.management.editRoles.elasticSearchPrivileges.addUserTitle',
+                      'xpack.security.management.editRole.elasticSearchPrivileges.addUserTitle',
                       { defaultMessage: 'Add a user…' }
                     )
->>>>>>> bfbce221
                   : undefined
               }
               options={this.props.runAsUsers.map(username => ({
