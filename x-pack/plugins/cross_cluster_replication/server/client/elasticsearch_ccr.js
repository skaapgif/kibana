/*
* Copyright Elasticsearch B.V. and/or licensed to Elasticsearch B.V. under one
* or more contributor license agreements. Licensed under the Elastic License;
* you may not use this file except in compliance with the Elastic License.
*/

export const elasticsearchJsPlugin = (Client, config, components) => {
  const ca = components.clientAction.factory;

  Client.prototype.ccr = components.clientAction.namespaceFactory();
  const ccr = Client.prototype.ccr.prototype;

  ccr.autoFollowPatterns = ca({
    urls: [
      {
        fmt: '/_ccr/auto_follow',
      }
    ],
    method: 'GET'
  });

  ccr.autoFollowPattern = ca({
    urls: [
      {
        fmt: '/_ccr/auto_follow/<%=id%>',
        req: {
          id: {
            type: 'string'
          }
        }
      }
    ],
    method: 'GET'
  });

  ccr.saveAutoFollowPattern = ca({
    urls: [
      {
        fmt: '/_ccr/auto_follow/<%=id%>',
        req: {
          id: {
            type: 'string'
          }
        }
      }
    ],
    needBody: true,
    method: 'PUT'
  });

  ccr.deleteAutoFollowPattern = ca({
    urls: [
      {
        fmt: '/_ccr/auto_follow/<%=id%>',
        req: {
          id: {
            type: 'string'
          }
        }
      }
    ],
    needBody: true,
    method: 'DELETE'
  });

<<<<<<< HEAD
  ccr.followerIndices = ca({
=======
  ccr.stats = ca({
>>>>>>> 93e4f12d
    urls: [
      {
        fmt: '/_ccr/stats',
      }
    ],
    method: 'GET'
  });
<<<<<<< HEAD

  ccr.followerIndex = ca({
    urls: [
      {
        fmt: '/<%=id%>/_ccr/stats',
        req: {
          id: {
            type: 'string'
          }
        }
      }
    ],
    method: 'GET'
  });

  ccr.saveFollowerIndex = ca({
    urls: [
      {
        fmt: '/<%=name%>/_ccr/follow',
        req: {
          name: {
            type: 'string'
          }
        }
      }
    ],
    needBody: true,
    method: 'PUT'
  });
=======
>>>>>>> 93e4f12d
};<|MERGE_RESOLUTION|>--- conflicted
+++ resolved
@@ -63,11 +63,7 @@
     method: 'DELETE'
   });
 
-<<<<<<< HEAD
-  ccr.followerIndices = ca({
-=======
   ccr.stats = ca({
->>>>>>> 93e4f12d
     urls: [
       {
         fmt: '/_ccr/stats',
@@ -75,9 +71,8 @@
     ],
     method: 'GET'
   });
-<<<<<<< HEAD
 
-  ccr.followerIndex = ca({
+  ccr.followerIndexStats = ca({
     urls: [
       {
         fmt: '/<%=id%>/_ccr/stats',
@@ -105,6 +100,4 @@
     needBody: true,
     method: 'PUT'
   });
-=======
->>>>>>> 93e4f12d
 };