--- conflicted
+++ resolved
@@ -154,6 +154,9 @@
             "description": {
               "type": "text"
             },
+            "disabledFeatures": {
+              "type": "keyword"
+            },
             "initials": {
               "type": "keyword"
             },
@@ -264,16 +267,8 @@
             "version": {
               "type": "integer"
             },
-<<<<<<< HEAD
-            "disabledFeatures": {
-              "type": "keyword"
-            },
-            "_reserved": {
-              "type": "boolean"
-=======
             "visState": {
               "type": "text"
->>>>>>> a91800f5
             }
           }
         }
