--- conflicted
+++ resolved
@@ -87,14 +87,6 @@
           hash: sampleDataHash,
         });
         await PageObjects.home.removeSampleDataSet('logs');
-<<<<<<< HEAD
-        await PageObjects.common.navigateToApp('home', {
-          hash: sampleDataHash,
-          basePath: `/s/${spaceId}`,
-        });
-        await PageObjects.home.removeSampleDataSet('flights');
-=======
->>>>>>> a91800f5
         await PageObjects.security.logout();
         await esArchiver.unload('spaces/selector');
       });
