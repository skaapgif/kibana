--- conflicted
+++ resolved
@@ -101,11 +101,8 @@
       resolve(__dirname, './apps/status_page'),
       resolve(__dirname, './apps/timelion'),
       resolve(__dirname, './apps/upgrade_assistant'),
-<<<<<<< HEAD
       resolve(__dirname, './apps/code'),
-=======
       resolve(__dirname, './apps/visualize'),
->>>>>>> 5253c62b
       resolve(__dirname, './apps/uptime'),
       resolve(__dirname, './apps/saved_objects_management'),
       resolve(__dirname, './apps/dev_tools'),
