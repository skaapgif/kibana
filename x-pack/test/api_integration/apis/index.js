--- conflicted
+++ resolved
@@ -4,8 +4,8 @@
  * you may not use this file except in compliance with the Elastic License.
  */
 
-export default function ({ loadTestFile }) {
-  describe('apis', function () {
+export default function({ loadTestFile }) {
+  describe('apis', function() {
     this.tags('ciGroup6');
 
     loadTestFile(require.resolve('./es'));
@@ -21,10 +21,7 @@
     loadTestFile(require.resolve('./uptime'));
     loadTestFile(require.resolve('./maps'));
     loadTestFile(require.resolve('./apm'));
-<<<<<<< HEAD
     loadTestFile(require.resolve('./siem'));
-=======
     loadTestFile(require.resolve('./code'));
->>>>>>> 1794c8b0
   });
 }