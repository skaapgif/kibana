--- conflicted
+++ resolved
@@ -22,7 +22,27 @@
     .expect(204);
 
   await supertest
-    .put('/api/security/role/kibana_legacy_dashboard_only_user')
+    .put('/api/security/role/kibana_dual_privileges_user')
+    .send({
+      elasticsearch: {
+        indices: [
+          {
+            names: ['.kibana'],
+            privileges: ['manage', 'read', 'index', 'delete'],
+          },
+        ],
+      },
+      kibana: [
+        {
+          base: ['all'],
+          spaces: ['*'],
+        },
+      ],
+    })
+    .expect(204);
+
+  await supertest
+    .put('/api/security/role/kibana_dual_privileges_dashboard_only_user')
     .send({
       elasticsearch: {
         indices: [
@@ -32,41 +52,6 @@
           },
         ],
       },
-    })
-    .expect(204);
-
-  await supertest
-    .put('/api/security/role/kibana_dual_privileges_user')
-    .send({
-      elasticsearch: {
-        indices: [
-          {
-            names: ['.kibana'],
-            privileges: ['manage', 'read', 'index', 'delete'],
-          },
-        ],
-      },
-      kibana: [
-        {
-          base: ['all'],
-          spaces: ['*'],
-        },
-      ],
-    })
-    .expect(204);
-
-<<<<<<< HEAD
-  await supertest
-    .put('/api/security/role/kibana_dual_privileges_dashboard_only_user')
-    .send({
-      elasticsearch: {
-        indices: [
-          {
-            names: ['.kibana'],
-            privileges: ['read', 'view_index_metadata'],
-          },
-        ],
-      },
       kibana: [
         {
           base: ['read'],
@@ -89,11 +74,6 @@
     .put('/api/security/role/kibana_rbac_dashboard_only_user')
     .send({
       kibana: [
-=======
-  await supertest.put('/api/security/role/kibana_dual_privileges_user').send({
-    elasticsearch: {
-      indices: [
->>>>>>> 690f4714
         {
           base: ['read'],
           spaces: ['*'],
