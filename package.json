--- conflicted
+++ resolved
@@ -114,13 +114,7 @@
     "rjs-build-analysis": "0.0.3",
     "simple-git": "^1.3.0",
     "sinon": "^1.12.2",
-<<<<<<< HEAD
-    "sinon-as-promised": "^2.0.3",
     "tar": "^2.1.1"
-=======
-    "sinon-as-promised": "^4.0.0",
-    "tar": "^1.0.1"
->>>>>>> 1b00fb01
   },
   "engines": {
     "node": "~0.10 || ~0.12",
