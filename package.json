{
  "name": "kibana",
  "description": "Kibana is an open source (Apache Licensed), browser based analytics and search dashboard for Elasticsearch. Kibana is a snap to setup and start using. Kibana strives to be easy to get started with, while also being flexible and powerful, just like Elasticsearch.",
  "keywords": [
    "kibana",
    "elasticsearch",
    "logstash",
    "analytics",
    "visualizations",
    "dashboards",
    "dashboarding"
  ],
  "private": false,
  "version": "7.0.0-alpha1",
  "branch": "master",
  "build": {
    "number": 8467,
    "sha": "6cb7fec4e154faa0a4a3fee4b33dfef91b9870d9"
  },
  "homepage": "https://www.elastic.co/products/kibana",
  "bugs": {
    "url": "http://github.com/elastic/kibana/issues"
  },
  "license": "Apache-2.0",
  "author": "Rashid Khan <rashid.khan@elastic.co>",
  "contributors": [
    "Chris Cowan <chris.cowan@elastic.co>",
    "Court Ewing <court@elastic.co>",
    "Jim Unger <jim.unger@elastic.co>",
    "Joe Fleming <joe.fleming@elastic.co>",
    "Jon Budzenski <jonathan.budzenski@elastic.co>",
    "Juan Thomassie <juan.thomassie@elastic.co>",
    "Khalah Jones-Golden <khalah.jones@elastic.co>",
    "Lee Drengenberg <lee.drengenberg@elastic.co>",
    "Lukas Olson <lukas.olson@elastic.co>",
    "Matt Bargar <matt.bargar@elastic.co>",
    "Nicolás Bevacqua <nico@elastic.co>",
    "Shelby Sturgis <shelby@elastic.co>",
    "Spencer Alger <spencer.alger@elastic.co>",
    "Tim Sullivan <tim@elastic.co>",
    "Yuri Astrakhan <yuri@elastic.co>"
  ],
  "scripts": {
    "preinstall": "node ./preinstall_check",
    "kbn": "node scripts/kbn",
    "es": "node scripts/es",
    "elasticsearch": "echo 'use `yarn es snapshot -E path.data=../data/`'",
    "test": "grunt test",
    "test:dev": "grunt test:dev",
    "test:quick": "grunt test:quick",
    "test:browser": "grunt test:browser",
    "test:ui": "grunt test:ui",
    "test:ui:server": "grunt test:ui:server",
    "test:ui:runner": "echo 'use `node scripts/functional_test_runner`' && false",
    "test:server": "grunt test:server",
    "test:coverage": "grunt test:coverage",
    "checkLicenses": "grunt licenses",
    "build": "node scripts/build",
    "start": "node scripts/kibana --dev",
    "debug": "node --nolazy --inspect --debug-brk scripts/kibana --dev",
    "precommit": "node scripts/precommit_hook",
    "karma": "karma start",
    "lint": "echo 'use `node scripts/eslint`' && false",
    "lintroller": "echo 'use `node scripts/eslint --fix`' && false",
    "makelogs": "echo 'use `node scripts/makelogs`' && false",
    "mocha": "echo 'use `node scripts/mocha`' && false",
    "sterilize": "grunt sterilize",
    "uiFramework:start": "cd packages/kbn-ui-framework && yarn docSiteStart",
    "uiFramework:build": "cd packages/kbn-ui-framework && yarn docSiteBuild",
    "uiFramework:createComponent": "cd packages/kbn-ui-framework && yarn createComponent",
    "uiFramework:documentComponent": "cd packages/kbn-ui-framework && yarn documentComponent",
    "kbn:watch": "node scripts/kibana --dev --logging.json=false"
  },
  "repository": {
    "type": "git",
    "url": "https://github.com/elastic/kibana.git"
  },
  "dependencies": {
    "@elastic/eui": "v0.0.38",
    "@elastic/filesaver": "1.1.2",
    "@elastic/numeral": "2.3.2",
    "@elastic/ui-ace": "0.2.3",
    "@kbn/babel-preset": "link:packages/kbn-babel-preset",
    "@kbn/datemath": "link:packages/kbn-datemath",
    "@kbn/platform": "link:platform",
    "@kbn/pm": "link:packages/kbn-pm",
    "@kbn/test-subj-selector": "link:packages/kbn-test-subj-selector",
    "@kbn/ui-framework": "link:packages/kbn-ui-framework",
    "JSONStream": "1.1.1",
    "accept-language-parser": "1.2.0",
    "angular": "1.6.9",
    "angular-aria": "1.6.6",
    "angular-elastic": "2.5.0",
    "angular-recursion": "^1.0.5",
    "angular-route": "1.4.7",
    "angular-sanitize": "1.5.7",
    "angular-sortable-view": "0.0.15",
    "autoprefixer": "6.5.4",
    "babel-core": "6.21.0",
    "babel-loader": "7.1.2",
    "babel-polyfill": "6.20.0",
    "babel-register": "6.18.0",
    "bluebird": "2.9.34",
    "body-parser": "1.17.2",
    "boom": "5.2.0",
    "brace": "0.10.0",
    "bunyan": "1.7.1",
    "cache-loader": "1.0.3",
    "chalk": "2.3.0",
    "check-hash": "1.0.1",
    "color": "1.0.3",
    "commander": "2.8.1",
    "compare-versions": "3.1.0",
    "css-loader": "0.28.7",
    "custom-event-polyfill": "^0.3.0",
    "d3": "3.5.6",
    "d3-cloud": "1.2.1",
    "dragula": "3.7.0",
    "elasticsearch": "^14.2.1",
    "elasticsearch-browser": "^14.2.1",
    "encode-uri-query": "1.0.0",
    "even-better": "7.0.2",
    "expiry-js": "0.1.7",
    "exports-loader": "0.6.4",
    "expose-loader": "0.7.3",
    "express": "4.15.4",
    "extract-text-webpack-plugin": "3.0.1",
    "file-loader": "1.1.4",
    "font-awesome": "4.4.0",
    "glob": "5.0.13",
    "glob-all": "3.0.1",
    "good-squeeze": "2.1.0",
    "h2o2": "5.1.1",
    "handlebars": "4.0.5",
    "hapi": "14.2.0",
    "hjson": "3.1.0",
    "http-proxy-agent": "1.0.0",
    "https-proxy-agent": "2.1.1",
    "inert": "4.0.2",
    "jade": "1.11.0",
    "jade-loader": "0.8.0",
    "joi": "10.4.1",
    "jquery": "^3.3.1",
    "js-yaml": "3.4.1",
    "json-stringify-pretty-compact": "1.0.4",
    "json-stringify-safe": "5.0.1",
    "jstimezonedetect": "1.0.5",
    "leaflet": "1.0.3",
    "leaflet-draw": "0.4.10",
    "leaflet-responsive-popup": "0.2.0",
    "leaflet-vega": "0.8.3",
    "leaflet.heat": "0.2.0",
    "less": "2.7.1",
    "less-loader": "4.0.5",
    "libesvm": "3.8.8",
    "lodash": "3.10.1",
    "lru-cache": "4.1.1",
    "markdown-it": "8.3.2",
    "minimatch": "2.0.10",
    "mkdirp": "0.5.1",
    "moment": "^2.20.1",
    "moment-timezone": "^0.5.14",
    "mustache": "2.3.0",
    "ngreact": "0.5.1",
    "no-ui-slider": "1.2.0",
    "node-fetch": "1.3.2",
    "pegjs": "0.9.0",
    "postcss-loader": "2.0.6",
    "prop-types": "15.5.8",
    "proxy-from-env": "1.0.0",
    "querystring-browser": "1.0.4",
    "raw-loader": "0.5.1",
    "react": "^16.2.0",
    "react-addons-shallow-compare": "15.6.2",
    "react-anything-sortable": "^1.7.4",
    "react-color": "^2.13.8",
    "react-dom": "^16.2.0",
    "react-grid-layout": "^0.16.2",
    "react-input-range": "^1.3.0",
    "react-markdown": "^3.1.4",
    "react-redux": "^5.0.6",
    "react-router-dom": "4.2.2",
    "react-select": "^1.2.0",
    "react-sizeme": "^2.3.6",
    "react-toggle": "4.0.2",
    "reactcss": "1.2.3",
    "redux": "3.7.2",
    "redux-actions": "2.2.1",
    "redux-thunk": "2.2.0",
    "regression": "2.0.0",
    "request": "^2.85.0",
    "reselect": "^3.0.1",
    "resize-observer-polyfill": "1.2.1",
    "rimraf": "2.4.3",
    "rison-node": "1.0.0",
    "rxjs": "5.4.3",
    "script-loader": "0.7.2",
    "semver": "5.1.0",
    "style-loader": "0.19.0",
    "tar": "2.2.0",
    "tinygradient": "0.3.0",
    "tinymath": "0.2.1",
    "topojson-client": "3.0.0",
    "trunc-html": "1.0.2",
    "trunc-text": "1.0.2",
    "type-detect": "^4.0.8",
    "uglifyjs-webpack-plugin": "0.4.6",
    "ui-select": "0.19.6",
    "url-loader": "0.5.9",
    "uuid": "3.0.1",
    "validate-npm-package-name": "2.2.2",
    "vega-lib": "^3.2.1",
    "vega-lite": "^2.3.1",
    "vega-schema-url-parser": "1.0.0",
    "vision": "4.1.0",
    "webpack": "3.6.0",
    "webpack-merge": "4.1.0",
    "whatwg-fetch": "^2.0.3",
    "wreck": "12.4.0",
<<<<<<< HEAD
    "yargs": "7.1.0",
=======
    "x-pack": "link:x-pack",
>>>>>>> ebb651c3
    "yauzl": "2.7.0"
  },
  "devDependencies": {
    "@elastic/eslint-config-kibana": "link:packages/eslint-config-kibana",
    "@elastic/eslint-plugin-kibana-custom": "link:packages/eslint-plugin-kibana-custom",
    "@kbn/es": "link:packages/kbn-es",
    "@kbn/eslint-import-resolver-kibana": "link:packages/kbn-eslint-import-resolver-kibana",
    "@kbn/eslint-plugin-license-header": "link:packages/kbn-eslint-plugin-license-header",
    "@kbn/plugin-generator": "link:packages/kbn-plugin-generator",
    "@types/body-parser": "1.16.4",
    "@types/chance": "0.7.34",
    "@types/elasticsearch": "5.0.14",
    "@types/express": "4.0.36",
    "@types/jest": "^22.1.3",
    "@types/js-yaml": "3.9.0",
    "@types/lodash": "3.10.1",
    "@types/node": "^8.9.4",
    "@types/sinon": "1.16.36",
    "@types/supertest": "2.0.2",
    "@types/type-detect": "^4.0.1",
    "@types/yargs": "6.6.0",
    "angular-mocks": "1.4.7",
    "babel-eslint": "8.1.2",
    "babel-jest": "^22.4.3",
    "backport": "2.2.0",
    "chai": "3.5.0",
    "chance": "1.0.6",
    "cheerio": "0.22.0",
    "chokidar": "1.6.0",
    "chromedriver": "2.36",
    "classnames": "2.2.5",
    "dedent": "^0.7.0",
    "enzyme": "3.2.0",
    "enzyme-adapter-react-16": "^1.1.1",
    "enzyme-to-json": "3.3.0",
    "eslint": "4.14.0",
    "eslint-config-prettier": "^2.9.0",
    "eslint-plugin-babel": "4.1.2",
    "eslint-plugin-import": "2.8.0",
    "eslint-plugin-jest": "^21.6.2",
    "eslint-plugin-mocha": "4.11.0",
    "eslint-plugin-no-unsanitized": "^2.0.2",
    "eslint-plugin-prefer-object-spread": "1.2.1",
    "eslint-plugin-prettier": "^2.6.0",
    "eslint-plugin-react": "7.5.1",
    "event-stream": "3.3.2",
    "expect.js": "0.3.1",
    "faker": "1.1.0",
    "geckodriver": "1.11.0",
    "getopts": "2.0.0",
    "globby": "^8.0.0",
    "grunt": "1.0.1",
    "grunt-cli": "0.1.13",
    "grunt-contrib-watch": "^1.0.0",
    "grunt-karma": "2.0.0",
    "grunt-peg": "^2.0.1",
    "grunt-run": "0.7.0",
    "grunt-simple-mocha": "0.4.0",
    "gulp-babel": "^7.0.1",
    "gulp-sourcemaps": "1.7.3",
    "husky": "0.8.1",
    "image-diff": "1.6.0",
    "istanbul-instrumenter-loader": "3.0.0",
    "jest": "^22.4.3",
    "jest-cli": "^22.4.3",
    "jimp": "0.2.28",
    "jsdom": "9.9.1",
    "karma": "1.7.0",
    "karma-chrome-launcher": "2.1.1",
    "karma-coverage": "1.1.1",
    "karma-firefox-launcher": "1.0.1",
    "karma-ie-launcher": "1.0.0",
    "karma-junit-reporter": "1.2.0",
    "karma-mocha": "1.3.0",
    "karma-safari-launcher": "1.0.0",
    "leadfoot": "1.7.5",
    "license-checker": "^16.0.0",
    "load-grunt-config": "0.19.2",
    "makelogs": "^4.0.5",
    "marked-text-renderer": "0.1.0",
    "mocha": "3.3.0",
    "mock-fs": "^4.4.2",
    "murmurhash3js": "3.0.1",
    "ncp": "2.0.0",
    "nock": "8.0.0",
    "pixelmatch": "4.0.2",
    "prettier": "^1.12.1",
    "proxyquire": "1.7.10",
    "simple-git": "1.37.0",
    "sinon": "1.17.7",
    "source-map": "0.5.6",
    "source-map-support": "0.2.10",
    "strip-ansi": "^3.0.1",
    "supertest": "3.0.0",
    "supertest-as-promised": "2.0.2",
    "tree-kill": "1.1.0",
    "ts-jest": "^22.4.3",
    "typescript": "^2.8.1",
    "vinyl-fs": "^3.0.2",
    "xml2js": "0.4.19",
    "xmlbuilder": "9.0.4"
  },
  "engines": {
    "node": "8.11.0",
    "yarn": "^1.6.0"
  }
}<|MERGE_RESOLUTION|>--- conflicted
+++ resolved
@@ -217,12 +217,9 @@
     "webpack-merge": "4.1.0",
     "whatwg-fetch": "^2.0.3",
     "wreck": "12.4.0",
-<<<<<<< HEAD
     "yargs": "7.1.0",
-=======
-    "x-pack": "link:x-pack",
->>>>>>> ebb651c3
-    "yauzl": "2.7.0"
+    "yauzl": "2.7.0",
+    "x-pack": "link:x-pack"
   },
   "devDependencies": {
     "@elastic/eslint-config-kibana": "link:packages/eslint-config-kibana",
