/*
 * Licensed to Elasticsearch B.V. under one or more contributor
 * license agreements. See the NOTICE file distributed with
 * this work for additional information regarding copyright
 * ownership. Elasticsearch B.V. licenses this file to you under
 * the Apache License, Version 2.0 (the "License"); you may
 * not use this file except in compliance with the License.
 * You may obtain a copy of the License at
 *
 *    http://www.apache.org/licenses/LICENSE-2.0
 *
 * Unless required by applicable law or agreed to in writing,
 * software distributed under the License is distributed on an
 * "AS IS" BASIS, WITHOUT WARRANTIES OR CONDITIONS OF ANY
 * KIND, either express or implied.  See the License for the
 * specific language governing permissions and limitations
 * under the License.
 */

import angular from 'angular';
<<<<<<< HEAD
import { BasePathStart } from '../base_path';
import { ChromeStart } from '../chrome';
import { FatalErrorsStart } from '../fatal_errors';
import { HttpStart } from '../http';
import { I18nStart } from '../i18n';
import { InjectedMetadataStart } from '../injected_metadata';
import { NotificationsStart } from '../notifications';
import { OverlayStart } from '../overlays';
import { UiSettingsClient } from '../ui_settings';

interface Deps {
  i18n: I18nStart;
  injectedMetadata: InjectedMetadataStart;
  fatalErrors: FatalErrorsStart;
  notifications: NotificationsStart;
  http: HttpStart;
  basePath: BasePathStart;
  uiSettings: UiSettingsClient;
  chrome: ChromeStart;
  overlay: OverlayStart;
}
=======
import { CoreSetup } from '../';
>>>>>>> 67acefc2

export interface LegacyPlatformParams {
  targetDomElement: HTMLElement;
  requireLegacyFiles: () => void;
  useLegacyTestHarness?: boolean;
}

/**
 * The LegacyPlatformService is responsible for initializing
 * the legacy platform by injecting parts of the new platform
 * services into the legacy platform modules, like ui/modules,
 * and then bootstrapping the ui/chrome or ui/test_harness to
 * setup either the app or browser tests.
 */
export class LegacyPlatformService {
  constructor(private readonly params: LegacyPlatformParams) {}

  public setup(core: CoreSetup) {
    const {
      i18n,
      injectedMetadata,
      fatalErrors,
      notifications,
      http,
      basePath,
      uiSettings,
      chrome,
    } = core;
    // Inject parts of the new platform into parts of the legacy platform
    // so that legacy APIs/modules can mimic their new platform counterparts
    require('ui/new_platform').__newPlatformInit__(core);
    require('ui/metadata').__newPlatformInit__(injectedMetadata.getLegacyMetadata());
    require('ui/i18n').__newPlatformInit__(i18n.Context);
    require('ui/notify/fatal_error').__newPlatformInit__(fatalErrors);
    require('ui/notify/toasts').__newPlatformInit__(notifications.toasts);
    require('ui/chrome/api/loading_count').__newPlatformInit__(http);
    require('ui/chrome/api/base_path').__newPlatformInit__(basePath);
    require('ui/chrome/api/ui_settings').__newPlatformInit__(uiSettings);
    require('ui/chrome/api/injected_vars').__newPlatformInit__(injectedMetadata);
    require('ui/chrome/api/controls').__newPlatformInit__(chrome);
    require('ui/chrome/api/help_extension').__newPlatformInit__(chrome);
    require('ui/chrome/api/theme').__newPlatformInit__(chrome);
    require('ui/chrome/api/breadcrumbs').__newPlatformInit__(chrome);
    require('ui/chrome/services/global_nav_state').__newPlatformInit__(chrome);

    // Load the bootstrap module before loading the legacy platform files so that
    // the bootstrap module can modify the environment a bit first
    const bootstrapModule = this.loadBootstrapModule();

    // require the files that will tie into the legacy platform
    this.params.requireLegacyFiles();

    bootstrapModule.bootstrap(this.params.targetDomElement);
  }

  public stop() {
    const angularRoot = angular.element(this.params.targetDomElement);
    const injector$ = angularRoot.injector();

    // if we haven't gotten to the point of bootstraping
    // angular, injector$ won't be defined
    if (!injector$) {
      return;
    }

    // destroy the root angular scope
    injector$.get('$rootScope').$destroy();

    // clear the inner html of the root angular element
    this.params.targetDomElement.textContent = '';
  }

  private loadBootstrapModule(): {
    bootstrap: (targetDomElement: HTMLElement) => void;
  } {
    if (this.params.useLegacyTestHarness) {
      // wrapped in NODE_ENV check so the `ui/test_harness` module
      // is not included in the distributable
      if (process.env.IS_KIBANA_DISTRIBUTABLE !== 'true') {
        return require('ui/test_harness');
      }

      throw new Error('tests bundle is not available in the distributable');
    }

    return require('ui/chrome');
  }
}<|MERGE_RESOLUTION|>--- conflicted
+++ resolved
@@ -18,31 +18,7 @@
  */
 
 import angular from 'angular';
-<<<<<<< HEAD
-import { BasePathStart } from '../base_path';
-import { ChromeStart } from '../chrome';
-import { FatalErrorsStart } from '../fatal_errors';
-import { HttpStart } from '../http';
-import { I18nStart } from '../i18n';
-import { InjectedMetadataStart } from '../injected_metadata';
-import { NotificationsStart } from '../notifications';
-import { OverlayStart } from '../overlays';
-import { UiSettingsClient } from '../ui_settings';
-
-interface Deps {
-  i18n: I18nStart;
-  injectedMetadata: InjectedMetadataStart;
-  fatalErrors: FatalErrorsStart;
-  notifications: NotificationsStart;
-  http: HttpStart;
-  basePath: BasePathStart;
-  uiSettings: UiSettingsClient;
-  chrome: ChromeStart;
-  overlay: OverlayStart;
-}
-=======
 import { CoreSetup } from '../';
->>>>>>> 67acefc2
 
 export interface LegacyPlatformParams {
   targetDomElement: HTMLElement;
