/*
 * Licensed to Elasticsearch B.V. under one or more contributor
 * license agreements. See the NOTICE file distributed with
 * this work for additional information regarding copyright
 * ownership. Elasticsearch B.V. licenses this file to you under
 * the Apache License, Version 2.0 (the "License"); you may
 * not use this file except in compliance with the License.
 * You may obtain a copy of the License at
 *
 *    http://www.apache.org/licenses/LICENSE-2.0
 *
 * Unless required by applicable law or agreed to in writing,
 * software distributed under the License is distributed on an
 * "AS IS" BASIS, WITHOUT WARRANTIES OR CONDITIONS OF ANY
 * KIND, either express or implied.  See the License for the
 * specific language governing permissions and limitations
 * under the License.
 */

import _ from 'lodash';
import { SavedObjectUnsanitizedDoc, SavedObjectsSerializer } from '../../serialization';
import { SavedObjectTypeRegistry } from '../../saved_objects_type_registry';
import { IndexMigrator, migrateIndex } from './index_migrator';
import { loggingServiceMock } from '../../../logging/logging_service.mock';

describe('IndexMigrator', () => {
  let testOpts: any;

  beforeEach(() => {
    testOpts = {
      batchSize: 10,
      callCluster: jest.fn(),
      dryRun: false,
      index: '.kibana',
      log: loggingServiceMock.create().get(),
      mappingProperties: {},
      pollInterval: 1,
      scrollDuration: '1m',
      documentMigrator: {
        migrationVersion: {},
        migrate: _.identity,
      },
      serializer: new SavedObjectsSerializer(new SavedObjectTypeRegistry()),
    };
  });

  test('creates the index if it does not exist', async () => {
    const { callCluster } = testOpts;

    testOpts.mappingProperties = { foo: { properties: { title: { type: 'long' } } } };

    withIndex(callCluster as jest.Mock, { index: { status: 404 }, alias: { status: 404 } });

    await new IndexMigrator(testOpts).migrate();

<<<<<<< HEAD
    expect(
      callCluster.mock.calls
        .filter(([method]: [string]) => method === 'indices.create')
        .map(([_method, body]: [any, any]) => body)
    ).toEqual([
      {
        body: {
          mappings: {
            dynamic: 'strict',
            _meta: {
              migrationMappingPropertyHashes: {
                config: '87aca8fdb053154f11383fce3dbf3edf',
                foo: 'c4d03d4291be731efbef6989d911b956',
                migrationVersion: '4a1746014a75ade3a714e1db5763276f',
                namespace: '2f4316de49999235636386fe51dc06c1',
                references: '7997cf5a56cc02bdc9c93361bde732b0',
                type: '2f4316de49999235636386fe51dc06c1',
                updated_at: '00da57df13e94e9d98437d13ace4bfe0',
              },
            },
            properties: {
              config: {
                dynamic: 'true',
                properties: { buildNum: { type: 'keyword' } },
              },
              foo: { properties: { title: { type: 'long' } } },
              migrationVersion: { dynamic: 'true', type: 'object' },
              namespace: { type: 'keyword' },
              type: { type: 'keyword' },
              updated_at: { type: 'date' },
              references: {
                type: 'nested',
                properties: {
                  name: { type: 'keyword' },
                  type: { type: 'keyword' },
                  id: { type: 'keyword' },
                },
=======
    expect(callCluster).toHaveBeenCalledWith('indices.create', {
      body: {
        mappings: {
          dynamic: 'strict',
          _meta: {
            migrationMappingPropertyHashes: {
              foo: '18c78c995965207ed3f6e7fc5c6e55fe',
              migrationVersion: '4a1746014a75ade3a714e1db5763276f',
              namespace: '2f4316de49999235636386fe51dc06c1',
              references: '7997cf5a56cc02bdc9c93361bde732b0',
              type: '2f4316de49999235636386fe51dc06c1',
              updated_at: '00da57df13e94e9d98437d13ace4bfe0',
            },
          },
          properties: {
            foo: { type: 'long' },
            migrationVersion: { dynamic: 'true', type: 'object' },
            namespace: { type: 'keyword' },
            type: { type: 'keyword' },
            updated_at: { type: 'date' },
            references: {
              type: 'nested',
              properties: {
                name: { type: 'keyword' },
                type: { type: 'keyword' },
                id: { type: 'keyword' },
>>>>>>> 03d082c5
              },
            },
          },
          settings: { number_of_shards: 1, auto_expand_replicas: '0-1' },
        },
        index: '.kibana_1',
      },
    ]);
  });

  test('returns stats about the migration', async () => {
    const { callCluster } = testOpts;

    withIndex(callCluster, { index: { status: 404 }, alias: { status: 404 } });

    const result = await new IndexMigrator(testOpts).migrate();

    expect(result).toMatchObject({
      alias: '.kibana',
      destIndex: '.kibana_1',
      sourceIndex: '.kibana',
      status: 'migrated',
    });
  });

  test('fails if there are multiple root doc types', async () => {
    const { callCluster } = testOpts;

    withIndex(callCluster, {
      index: {
        '.kibana_1': {
          aliases: {},
          mappings: {
            foo: { properties: {} },
            doc: {
              properties: {
                author: { type: 'text' },
              },
            },
          },
        },
      },
    });

    await expect(new IndexMigrator(testOpts).migrate()).rejects.toThrow(
      /use the X-Pack upgrade assistant/
    );
  });

  test('fails if root doc type is not "doc"', async () => {
    const { callCluster } = testOpts;

    withIndex(callCluster, {
      index: {
        '.kibana_1': {
          aliases: {},
          mappings: {
            poc: {
              properties: {
                author: { type: 'text' },
              },
            },
          },
        },
      },
    });

    await expect(new IndexMigrator(testOpts).migrate()).rejects.toThrow(
      /use the X-Pack upgrade assistant/
    );
  });

  test('retains mappings from the previous index', async () => {
    const { callCluster } = testOpts;

    testOpts.mappingProperties = { foo: { type: 'text' } };

    withIndex(callCluster, {
      index: {
        '.kibana_1': {
          aliases: {},
          mappings: {
            properties: {
              author: { type: 'text' },
            },
          },
        },
      },
    });

    await new IndexMigrator(testOpts).migrate();

    expect(callCluster).toHaveBeenCalledWith('indices.create', {
      body: {
        mappings: {
          dynamic: 'strict',
          _meta: {
            migrationMappingPropertyHashes: {
              foo: '625b32086eb1d1203564cf85062dd22e',
              migrationVersion: '4a1746014a75ade3a714e1db5763276f',
              namespace: '2f4316de49999235636386fe51dc06c1',
              references: '7997cf5a56cc02bdc9c93361bde732b0',
              type: '2f4316de49999235636386fe51dc06c1',
              updated_at: '00da57df13e94e9d98437d13ace4bfe0',
            },
          },
          properties: {
            author: { type: 'text' },
            foo: { type: 'text' },
            migrationVersion: { dynamic: 'true', type: 'object' },
            namespace: { type: 'keyword' },
            type: { type: 'keyword' },
            updated_at: { type: 'date' },
            references: {
              type: 'nested',
              properties: {
                name: { type: 'keyword' },
                type: { type: 'keyword' },
                id: { type: 'keyword' },
              },
            },
          },
        },
        settings: { number_of_shards: 1, auto_expand_replicas: '0-1' },
      },
      index: '.kibana_2',
    });
  });

  test('points the alias at the dest index', async () => {
    const { callCluster } = testOpts;

    withIndex(callCluster, { index: { status: 404 }, alias: { status: 404 } });

    await new IndexMigrator(testOpts).migrate();

    expect(callCluster).toHaveBeenCalledWith('indices.create', expect.any(Object));
    expect(callCluster).toHaveBeenCalledWith('indices.updateAliases', {
      body: { actions: [{ add: { alias: '.kibana', index: '.kibana_1' } }] },
    });
  });

  test('removes previous indices from the alias', async () => {
    const { callCluster } = testOpts;

    testOpts.documentMigrator.migrationVersion = {
      dashboard: '2.4.5',
    };

    withIndex(callCluster, { numOutOfDate: 1 });

    await new IndexMigrator(testOpts).migrate();

    expect(callCluster).toHaveBeenCalledWith('indices.create', expect.any(Object));
    expect(callCluster).toHaveBeenCalledWith('indices.updateAliases', {
      body: {
        actions: [
          { remove: { alias: '.kibana', index: '.kibana_1' } },
          { add: { alias: '.kibana', index: '.kibana_2' } },
        ],
      },
    });
  });

  test('transforms all docs from the original index', async () => {
    let count = 0;
    const { callCluster } = testOpts;
    const migrateDoc = jest.fn((doc: SavedObjectUnsanitizedDoc) => {
      return {
        ...doc,
        attributes: { name: ++count },
      };
    });

    testOpts.documentMigrator = {
      migrationVersion: { foo: '1.2.3' },
      migrate: migrateDoc,
    };

    withIndex(callCluster, {
      numOutOfDate: 1,
      docs: [
        [{ _id: 'foo:1', _source: { type: 'foo', foo: { name: 'Bar' } } }],
        [{ _id: 'foo:2', _source: { type: 'foo', foo: { name: 'Baz' } } }],
      ],
    });

    await new IndexMigrator(testOpts).migrate();

    expect(count).toEqual(2);
    expect(migrateDoc).toHaveBeenCalledWith({
      id: '1',
      type: 'foo',
      attributes: { name: 'Bar' },
      migrationVersion: {},
      references: [],
    });
    expect(migrateDoc).toHaveBeenCalledWith({
      id: '2',
      type: 'foo',
      attributes: { name: 'Baz' },
      migrationVersion: {},
      references: [],
    });
    const bulkCalls = callCluster.mock.calls.filter(([action]: any) => action === 'bulk');
    expect(bulkCalls.length).toEqual(2);
    expect(bulkCalls[0]).toEqual([
      'bulk',
      {
        body: [
          { index: { _id: 'foo:1', _index: '.kibana_2' } },
          { foo: { name: 1 }, type: 'foo', migrationVersion: {}, references: [] },
        ],
      },
    ]);
    expect(bulkCalls[1]).toEqual([
      'bulk',
      {
        body: [
          { index: { _id: 'foo:2', _index: '.kibana_2' } },
          { foo: { name: 2 }, type: 'foo', migrationVersion: {}, references: [] },
        ],
      },
    ]);
  });

  describe('with dryRun=true', () => {
    beforeEach(() => {
      testOpts.dryRun = true;
    });

    test('skips dry run if an index does not exist', async () => {
      const { callCluster } = testOpts;

      withIndex(callCluster as jest.Mock, { index: { status: 404 }, alias: { status: 404 } });

      const result = await new IndexMigrator(testOpts).migrate();

      expect(result).toEqual({
        alias: '.kibana',
        reason: "nothing to migrate, index .kibana doesn't exist.",
        status: 'skipped',
      });

      expect(callCluster).toHaveBeenCalledTimes(1);
      expect(callCluster).toHaveBeenLastCalledWith('indices.get', {
        ignore: [404],
        index: '.kibana',
      });
    });
    test('skips dry run if an index, instead of an alias is found', async () => {
      const { callCluster } = testOpts;

      const index = {
        '.kibana': {
          aliases: {},
          mappings: {
            dynamic: 'strict',
            properties: {
              migrationVersion: { dynamic: 'true', type: 'object' },
            },
          },
        },
      };

      withIndex(callCluster as jest.Mock, { index, alias: { status: 404 } });
      (callCluster as jest.Mock).mockClear();
      const result = await new IndexMigrator(testOpts).migrate();

      expect(result).toEqual({
        alias: '.kibana',
        reason: 'expected an alias but found an index: .kibana.',
        status: 'skipped',
      });

      expect(callCluster).toHaveBeenCalledTimes(1);
      expect(callCluster).toHaveBeenLastCalledWith('indices.get', {
        ignore: [404],
        index: '.kibana',
      });
    });
  });
});

describe('migrateIndex with dryRun=true', () => {
  it('does not delete index templates ', async () => {
    const callCluster = jest.fn();
    withIndex(callCluster);
    await migrateIndex(
      {
        callCluster,
        alias: 'alias',
        source: {},
        dest: {},
        log: { info: jest.fn() },
        obsoleteIndexTemplatePattern: 'legacy index template',
      } as any,
      true
    );

    expect(
      callCluster.mock.calls.find(
        ([method]) => method === 'cat.templates' || method === 'indices.deleteTemplate'
      )
    ).not.toBeDefined();
  });

  it('does not convert an index to an alias', async () => {
    // As per the test 'skips dry run if an index, instead of an alias is
    // found' these conditions should never be possible, but since this is a
    // descructive action it's good to be doubly sure
    const callCluster = jest.fn();
    const index = {
      '.kibana': {
        aliases: {},
        mappings: {
          dynamic: 'strict',
          properties: {
            migrationVersion: { dynamic: 'true', type: 'object' },
          },
        },
      },
    };

    withIndex(callCluster, { index, alias: { status: 404 } });

    await migrateIndex(
      {
        callCluster,
        alias: 'alias',
        source: { exists: true, aliases: [], indexName: '.kibana' },
        dest: {},
        log: { info: jest.fn() },
      } as any,
      true
    );

    // When we encounter an index instead of an alias, we remove this index
    // using the indices.updateAliases API, so we need to assert that there
    // were no `indices.updateAliases` calls containing a `remove_index` action.
    expect(
      callCluster.mock.calls.find(
        ([method, { body }]) =>
          method === 'indices.updateAliases' &&
          !!body.actions.find((action: any) => action.remove_index != null)
      )
    ).not.toBeDefined();
  });
});

function withIndex(callCluster: jest.Mock, opts: any = {}) {
  const defaultIndex = {
    '.kibana_1': {
      aliases: { '.kibana': {} },
      mappings: {
        dynamic: 'strict',
        properties: {
          migrationVersion: { dynamic: 'true', type: 'object' },
        },
      },
    },
  };
  const defaultAlias = {
    '.kibana_1': {},
  };
  const { numOutOfDate = 0 } = opts;
  const { alias = defaultAlias } = opts;
  const { index = defaultIndex } = opts;
  const { docs = [] } = opts;
  const searchResult = (i: number) =>
    Promise.resolve({
      _scroll_id: i,
      _shards: {
        successful: 1,
        total: 1,
      },
      hits: {
        hits: docs[i] || [],
      },
    });

  let scrollCallCounter = 1;

  callCluster.mockImplementation(method => {
    if (method === 'indices.get') {
      return Promise.resolve(index);
    } else if (method === 'indices.getAlias') {
      return Promise.resolve(alias);
    } else if (method === 'reindex') {
      return Promise.resolve({ task: 'zeid', _shards: { successful: 1, total: 1 } });
    } else if (method === 'tasks.get') {
      return Promise.resolve({ completed: true });
    } else if (method === 'search') {
      return searchResult(0);
    } else if (method === 'bulk') {
      return Promise.resolve({ items: [] });
    } else if (method === 'count') {
      return Promise.resolve({ count: numOutOfDate, _shards: { successful: 1, total: 1 } });
    } else if (method === 'scroll' && scrollCallCounter <= docs.length) {
      const result = searchResult(scrollCallCounter);
      scrollCallCounter++;
      return result;
    } else if (method === 'cat.templates') {
      return Promise.resolve([{ name: 'legacy index template' }]);
    }
  });
}<|MERGE_RESOLUTION|>--- conflicted
+++ resolved
@@ -53,7 +53,6 @@
 
     await new IndexMigrator(testOpts).migrate();
 
-<<<<<<< HEAD
     expect(
       callCluster.mock.calls
         .filter(([method]: [string]) => method === 'indices.create')
@@ -65,7 +64,6 @@
             dynamic: 'strict',
             _meta: {
               migrationMappingPropertyHashes: {
-                config: '87aca8fdb053154f11383fce3dbf3edf',
                 foo: 'c4d03d4291be731efbef6989d911b956',
                 migrationVersion: '4a1746014a75ade3a714e1db5763276f',
                 namespace: '2f4316de49999235636386fe51dc06c1',
@@ -75,10 +73,6 @@
               },
             },
             properties: {
-              config: {
-                dynamic: 'true',
-                properties: { buildNum: { type: 'keyword' } },
-              },
               foo: { properties: { title: { type: 'long' } } },
               migrationVersion: { dynamic: 'true', type: 'object' },
               namespace: { type: 'keyword' },
@@ -91,34 +85,6 @@
                   type: { type: 'keyword' },
                   id: { type: 'keyword' },
                 },
-=======
-    expect(callCluster).toHaveBeenCalledWith('indices.create', {
-      body: {
-        mappings: {
-          dynamic: 'strict',
-          _meta: {
-            migrationMappingPropertyHashes: {
-              foo: '18c78c995965207ed3f6e7fc5c6e55fe',
-              migrationVersion: '4a1746014a75ade3a714e1db5763276f',
-              namespace: '2f4316de49999235636386fe51dc06c1',
-              references: '7997cf5a56cc02bdc9c93361bde732b0',
-              type: '2f4316de49999235636386fe51dc06c1',
-              updated_at: '00da57df13e94e9d98437d13ace4bfe0',
-            },
-          },
-          properties: {
-            foo: { type: 'long' },
-            migrationVersion: { dynamic: 'true', type: 'object' },
-            namespace: { type: 'keyword' },
-            type: { type: 'keyword' },
-            updated_at: { type: 'date' },
-            references: {
-              type: 'nested',
-              properties: {
-                name: { type: 'keyword' },
-                type: { type: 'keyword' },
-                id: { type: 'keyword' },
->>>>>>> 03d082c5
               },
             },
           },
