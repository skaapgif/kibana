{
  "rootDir": "../../..",
  "roots": [
    "<rootDir>/src/ui/public",
    "<rootDir>/src/core_plugins",
    "<rootDir>/ui_framework/",
<<<<<<< HEAD
    "<rootDir>/platform/",
    "<rootDir>/packages/"
=======
    "<rootDir>/packages"
>>>>>>> 090866c5
  ],
  "collectCoverageFrom": [
    "platform/**/*.ts",
    "!platform/plugins/**/*.ts",
    "ui_framework/src/components/**/*.js",
    "!ui_framework/src/components/index.js",
    "!ui_framework/src/components/**/*/index.js",
    "ui_framework/src/services/**/*.js",
    "!ui_framework/src/services/index.js",
    "!ui_framework/src/services/**/*/index.js"
  ],
  "moduleNameMapper": {
    "^ui_framework/components": "<rootDir>/ui_framework/components",
    "^ui_framework/services": "<rootDir>/ui_framework/services",
    "^ui_framework/test": "<rootDir>/ui_framework/test",
    "^ui/(.*)": "<rootDir>/src/ui/public/$1",
    "\\.(jpg|jpeg|png|gif|eot|otf|webp|svg|ttf|woff|woff2|mp4|webm|wav|mp3|m4a|aac|oga)$": "<rootDir>/src/dev/jest/mocks/file_mock.js",
    "\\.(css|less|scss)$": "<rootDir>/src/dev/jest/mocks/style_mock.js"
  },
  "setupFiles": [
    "<rootDir>/src/dev/jest/setup/babel_polyfill.js",
    "<rootDir>/src/dev/jest/setup/enzyme.js",
    "<rootDir>/src/dev/jest/setup/throw_on_console_error.js"
  ],
  "coverageDirectory": "<rootDir>/target/jest-coverage",
  "coverageReporters": [
    "html"
  ],
  "globals": {
    "ts-jest": {
      "tsConfigFile": "src/jest/tsconfig.json",
      "skipBabel": true
    }
  },
  "mapCoverage": true,
  "moduleFileExtensions": [
    "ts",
    "js",
    "json"
  ],
  "modulePathIgnorePatterns": [
    "__fixtures__/"
  ],
  "testMatch": [
    "**/*.test.js",
    "**/*.test.ts"
  ],
  "testPathIgnorePatterns": [
    "<rootDir>/ui_framework/dist/",
    "<rootDir>/ui_framework/doc_site/",
    "<rootDir>/ui_framework/generator-kui/",
    "<rootDir>/packages/.*/target/"
  ],
  "transform": {
    "^.+\\.js$": "<rootDir>/src/dev/jest/babel_transform.js",
    "^.+\\.ts$": "<rootDir>/node_modules/ts-jest/preprocessor.js"
  },
  "transformIgnorePatterns": [
    "[/\\\\]node_modules[/\\\\].+\\.js$"
  ],
  "snapshotSerializers": [
    "<rootDir>/node_modules/enzyme-to-json/serializer"
  ],
  "reporters": [
    "default",
    "<rootDir>/src/dev/jest/junit_reporter.js"
  ]
}<|MERGE_RESOLUTION|>--- conflicted
+++ resolved
@@ -4,12 +4,8 @@
     "<rootDir>/src/ui/public",
     "<rootDir>/src/core_plugins",
     "<rootDir>/ui_framework/",
-<<<<<<< HEAD
     "<rootDir>/platform/",
     "<rootDir>/packages/"
-=======
-    "<rootDir>/packages"
->>>>>>> 090866c5
   ],
   "collectCoverageFrom": [
     "platform/**/*.ts",
