{
  "rootDir": "../../",
  "roots": [
<<<<<<< HEAD
    "<rootDir>/src/core_plugins/kibana/public/dashboard",
    "<rootDir>/ui_framework/",
    "<rootDir>/platform/"
=======
    "<rootDir>/src/core_plugins",
    "<rootDir>/ui_framework/"
>>>>>>> 31775f80
  ],
  "collectCoverageFrom": [
    "platform/**/*.ts",
    "!platform/plugins/**/*.ts",
    "ui_framework/src/components/**/*.js",
    "!ui_framework/src/components/index.js",
    "!ui_framework/src/components/**/*/index.js",
    "ui_framework/src/services/**/*.js",
    "!ui_framework/src/services/index.js",
    "!ui_framework/src/services/**/*/index.js"
  ],
  "moduleNameMapper": {
    "^ui_framework/components": "<rootDir>/ui_framework/components",
    "^ui_framework/services": "<rootDir>/ui_framework/services",
    "^ui_framework/src/test": "<rootDir>/ui_framework/src/test",
    "^ui/(.*)": "<rootDir>/src/ui/public/$1",
    "\\.(jpg|jpeg|png|gif|eot|otf|webp|svg|ttf|woff|woff2|mp4|webm|wav|mp3|m4a|aac|oga)$": "<rootDir>/src/jest/mocks/file_mock.js",
    "\\.(css|less|scss)$": "<rootDir>/src/jest/mocks/style_mock.js"
  },
  "setupFiles": [
    "<rootDir>/src/jest/setup/request_animation_frame_polyfill.js"
  ],
  "coverageDirectory": "<rootDir>/target/jest-coverage",
  "coverageReporters": [
    "html"
  ],
  "globals": {
    "ts-jest": {
      "tsConfigFile": "src/jest/tsconfig.json"
    }
  },
  "mapCoverage": true,
  "moduleFileExtensions": [
    "ts",
    "js",
    "json"
  ],
  "testMatch": [
    "**/*.test.js",
    "**/*.test.ts"
  ],
  "testPathIgnorePatterns": [
    "<rootDir>/ui_framework/dist/",
    "<rootDir>/ui_framework/doc_site/",
    "<rootDir>/ui_framework/generator-kui/"
  ],
  "transform": {
    "^.+\\.js$": "<rootDir>/src/jest/babelTransform.js",
    "^.+\\.ts$": "<rootDir>/node_modules/ts-jest/preprocessor.js"
  },
  "transformIgnorePatterns": [
    "[/\\\\]node_modules[/\\\\].+\\.js$"
  ],
  "snapshotSerializers": [
    "<rootDir>/node_modules/enzyme-to-json/serializer"
  ]
}<|MERGE_RESOLUTION|>--- conflicted
+++ resolved
@@ -1,14 +1,9 @@
 {
   "rootDir": "../../",
   "roots": [
-<<<<<<< HEAD
-    "<rootDir>/src/core_plugins/kibana/public/dashboard",
+    "<rootDir>/src/core_plugins",
     "<rootDir>/ui_framework/",
     "<rootDir>/platform/"
-=======
-    "<rootDir>/src/core_plugins",
-    "<rootDir>/ui_framework/"
->>>>>>> 31775f80
   ],
   "collectCoverageFrom": [
     "platform/**/*.ts",
