<ng-form name="aggForm">

  <!-- header -->
  <div class="vis-editor-agg-header">

    <!-- open/close editor -->
    <button
      aria-label="{{ editorOpen ? 'Close Editor' : 'Open Editor' }}"
      ng-click="editorOpen = !editorOpen"
      type="button"
      class="btn btn-xs vis-editor-agg-header-toggle">
      <i aria-hidden="true" ng-class="{ 'fa-caret-down': editorOpen, 'fa-caret-right': !editorOpen }" class="fa"></i>
    </button>

    <!-- title -->
    <span class="vis-editor-agg-header-title">
      {{ agg.schema.title }}
    </span>

    <!-- description -->
    <span ng-if="!editorOpen && aggForm.$valid" class="vis-editor-agg-header-description">
      {{ describe() }}
    </span>

    <!-- error -->
    <span ng-if="!editorOpen && aggForm.$invalid" class="vis-editor-agg-header-description danger">
      {{ aggForm.describeErrors() }}
    </span>

    <!-- controls !!!actually disabling buttons will break tooltips¡¡¡ -->
    <div class="vis-editor-agg-header-controls btn-group">
      <!-- up button -->
      <button
        aria-label="Increase Priority"
        ng-if="stats.count > 1"
        ng-class="{ disabled: $first }"
        ng-click="moveUp(agg)"
        tooltip="Increase Priority"
        tooltip-append-to-body="true"
        type="button"
        class="btn btn-xs btn-default">
        <i aria-hidden="true" class="fa fa-caret-up"></i>
      </button>

      <!-- down button -->
      <button
        aria-lebl="Decrease Priority"
        ng-if="stats.count > 1"
        ng-class="{ disabled: $last }"
        ng-click="moveDown(agg)"
        tooltip="Decrease Priority"
        tooltip-append-to-body="true"
        type="button"
        class="btn btn-xs btn-default">
        <i aria-hidden="true" class="fa fa-caret-down"></i>
      </button>

      <!-- remove button -->
      <button
<<<<<<< HEAD
        ng-if="canRemove(agg)"
=======
        aria-label="Remove Dimension"
        ng-if="stats.count > stats.min"
>>>>>>> 5676eaf3
        ng-click="remove(agg)"
        tooltip="Remove Dimension"
        tooltip-append-to-body="true"
        type="button"
        class="btn btn-xs btn-danger">
        <i aria-hidden="true" class="fa fa-times"></i>
      </button>
    </div>
  </div>

  <vis-editor-agg-params
    agg="agg"
    group-name="groupName"
    ng-show="editorOpen"
    class="vis-editor-agg-editor">
  </vis-editor-agg-params>

  <vis-editor-agg-add
    ng-if="$index + 1 === stats.count"
    class="vis-editor-agg-add vis-editor-agg-add-subagg">
  </vis-editor-agg-add>
</ng-form><|MERGE_RESOLUTION|>--- conflicted
+++ resolved
@@ -57,12 +57,9 @@
 
       <!-- remove button -->
       <button
-<<<<<<< HEAD
         ng-if="canRemove(agg)"
-=======
         aria-label="Remove Dimension"
         ng-if="stats.count > stats.min"
->>>>>>> 5676eaf3
         ng-click="remove(agg)"
         tooltip="Remove Dimension"
         tooltip-append-to-body="true"
