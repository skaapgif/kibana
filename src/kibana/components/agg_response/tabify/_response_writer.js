define(function (require) {
  return function TabbedAggResponseWriterProvider(Private) {
    var _ = require('lodash');
    var Table = Private(require('components/agg_response/tabify/_table'));
    var TableGroup = Private(require('components/agg_response/tabify/_table_group'));
    var getColumns = Private(require('components/agg_response/tabify/_get_columns'));

    /**
     * Writer class that collects information about an aggregation response and
     * produces a table, or a series of tables.
     *
     * @param {Vis} vis - the vis object to which the aggregation response correlates
     */
    function TabbedAggResponseWriter(vis, opts) {
      this.vis = vis;
      this.opts = opts || {};
      this.rowBuffer = [];

      this.columns = getColumns(vis);
      this.aggStack = _.pluck(this.columns, 'aggConfig');
      this.canSplit = this.opts.canSplit !== false;

      this.root = new TableGroup();
      this.splitStack = [this.root];
    }

    /**
     * Create a Table of TableGroup object, link it to it's parent (if any), and determine if
     * it's the root
     *
     * @param  {boolean} group - is this a TableGroup or just a normal Table
     * @param  {AggConfig} agg - the aggregation that create this table, only applies to groups
     * @param  {any} key - the bucketKey that this table relates to
     * @return {Table/TableGroup} table - the created table
     */
    TabbedAggResponseWriter.prototype._table = function (group, agg, key) {
      var Class = (group) ? TableGroup : Table;
      var table = new Class();

      if (group) {
        table.aggConfig = agg;
        table.key = key;
<<<<<<< HEAD
        table.title = agg.makeLabel() + ': ' + table.fieldFormat(key);
=======
        table.title = agg.makeLabel() + ': ' + (table.fieldFormat()(key));
>>>>>>> 6f64f8f2
      }

      var parent = this.splitStack[0];
      // link the parent and child
      table.$parent = parent;
      parent.tables.push(table);

      return table;
    };

    /**
     * Enter into a split table, called for each bucket of a splitting agg. The new table
     * is either created or located using the agg and key arguments, and then the block is
     * executed with the table as it's this context. Within this function, you should
     * walk into the remaining branches and end up writing some rows to the table.
     *
     * @param  {aggConfig} agg - the aggConfig that created this split
     * @param  {Buckets} buckets - the buckets produces by the agg
     * @param  {function} block - a function to execute for each sub bucket
     */
    TabbedAggResponseWriter.prototype.split = function (agg, buckets, block) {
      var self = this;

      if (!self.canSplit) {
        throw new Error('attempted to split when splitting is disabled');
      }

      self._removeAggFromColumns(agg);

      buckets.forEach(function (bucket, key) {
        // find the existing split that we should extend
        var TableGroup = _.find(self.splitStack[0].tables, { aggConfig: agg, key: key });
        // create the split if it doesn't exist yet
        if (!TableGroup) TableGroup = self._table(true, agg, key);

        // push the split onto the stack so that it will receive written tables
        self.splitStack.unshift(TableGroup);
        // call the block
        if (_.isFunction(block)) block.call(self, bucket, key);
        // remove the split from the stack
        self.splitStack.shift();
      });
    };

    TabbedAggResponseWriter.prototype._removeAggFromColumns = function (agg) {
      var i = _.findIndex(this.columns, function (col) {
        return col.aggConfig === agg;
      });

      // we must have already removed this column
      if (i === -1) return;

      this.columns.splice(i, 1);

      if (!this.vis.isHierarchical()) return;

      // hierarchical vis creats additional columns for each bucket
      // we will remove those too
      var mCol = this.columns.splice(i, 1).pop();
      var mI = _.findIndex(this.aggStack, function (agg) {
        return agg === mCol.aggConfig;
      });

      if (mI > -1) this.aggStack.splice(mI, 1);
    };

    /**
     * Push a value into the row, then run a block. Once the block is
     * complete the value is pulled from the stack.
     *
     * @param  {any} value - the value that should be added to the row
     * @param  {function} block - the function to run while this value is in the row
     * @return {any} - the value that was added
     */
    TabbedAggResponseWriter.prototype.cell = function (value, block) {
      this.rowBuffer.push(value);
      if (_.isFunction(block)) block.call(this);
      this.rowBuffer.pop(value);

      return value;
    };

    /**
     * Create a new row by reading the row buffer. This will do nothing if
     * the row is incomplete and the vis this data came from is NOT flagged as
     * hierarchical.
     *
     * @param  {array} [buffer] - optional buffer to use in place of the stored rowBuffer
     * @return {undefined}
     */
    TabbedAggResponseWriter.prototype.row = function (buffer) {
      var cells = buffer || this.rowBuffer.slice(0);

      if (!this.vis.isHierarchical() && cells.length < this.columns.length) {
        return;
      }

      var split = this.splitStack[0];
      var table = split.tables[0] || this._table(false);

      while (cells.length < this.columns.length) cells.push('');
      table.rows.push(cells);
      return table;
    };

    /**
     * Get the actual response
     *
     * @return {object} - the final table-tree
     */
    TabbedAggResponseWriter.prototype.response = function () {
      var columns = this.columns;

      // give the columns some metadata
      columns.map(function (col) {
        col.title = col.aggConfig.makeLabel();
      });

      // walk the tree and write the columns to each table
      (function step(table, group) {
        if (table.tables) table.tables.forEach(step);
        else table.columns = columns.slice(0);
      }(this.root));

      if (this.canSplit) return this.root;

      var table = this.root.tables[0];
      if (!table) return;

      delete table.$parent;
      return table;
    };

    return TabbedAggResponseWriter;
  };
});<|MERGE_RESOLUTION|>--- conflicted
+++ resolved
@@ -40,11 +40,7 @@
       if (group) {
         table.aggConfig = agg;
         table.key = key;
-<<<<<<< HEAD
-        table.title = agg.makeLabel() + ': ' + table.fieldFormat(key);
-=======
         table.title = agg.makeLabel() + ': ' + (table.fieldFormat()(key));
->>>>>>> 6f64f8f2
       }
 
       var parent = this.splitStack[0];
