--- conflicted
+++ resolved
@@ -224,19 +224,12 @@
         process.exit(exitCode);
       }
 
-<<<<<<< HEAD
-      process.on('SIGHUP', function reloadConfig() {
+      process.on('SIGHUP', async function reloadConfig() {
         const settings = transformDeprecations(getCurrentSettings());
         const config = new Config(kbnServer.config.getSchema(), settings);
 
         kbnServer.server.log(['info', 'config'], 'Reloading logging configuration due to SIGHUP.');
-        kbnServer.applyLoggingConfiguration(config);
-=======
-      process.on('SIGHUP', async function reloadConfig() {
-        const settings = getCurrentSettings();
-        kbnServer.server.log(['info', 'config'], 'Reloading logging configuration due to SIGHUP.');
-        await kbnServer.applyLoggingConfiguration(settings);
->>>>>>> 361160a0
+        await kbnServer.applyLoggingConfiguration(config);
         kbnServer.server.log(['info', 'config'], 'Reloaded logging configuration due to SIGHUP.');
 
         // If new platform config subscription is active, let's notify it with the updated config.
