--- conflicted
+++ resolved
@@ -30,13 +30,8 @@
   grunt.registerTask('test:ui', [
     'esvm:ui',
     'run:testUIServer',
-<<<<<<< HEAD
     'run:chromeDriver',
-=======
-    'downloadSelenium',
-    'run:seleniumServer',
     'clean:screenshots',
->>>>>>> 5b385a53
     'intern:dev',
     'esvm_shutdown:ui',
     'stop:chromeDriver',
